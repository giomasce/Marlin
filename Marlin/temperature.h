<<<<<<< HEAD
/*
  temperature.h - temperature controller
  Part of Marlin

  Copyright (c) 2011 Erik van der Zalm

  Grbl is free software: you can redistribute it and/or modify
  it under the terms of the GNU General Public License as published by
  the Free Software Foundation, either version 3 of the License, or
  (at your option) any later version.

  Grbl is distributed in the hope that it will be useful,
  but WITHOUT ANY WARRANTY; without even the implied warranty of
  MERCHANTABILITY or FITNESS FOR A PARTICULAR PURPOSE.  See the
  GNU General Public License for more details.

  You should have received a copy of the GNU General Public License
  along with Grbl.  If not, see <http://www.gnu.org/licenses/>.
*/

#ifndef temperature_h
#define temperature_h 

#include "Marlin.h"
#include "fastio.h"
#ifdef PID_ADD_EXTRUSION_RATE
  #include "stepper.h"
#endif

// public functions
void tp_init();  //initialise the heating
void manage_heater(); //it is critical that this is called periodically.

//low leven conversion routines
// do not use this routines and variables outsie of temperature.cpp
int temp2analog(int celsius, uint8_t e);
int temp2analogBed(int celsius);
float analog2temp(int raw, uint8_t e);
float analog2tempBed(int raw);
extern int target_raw[EXTRUDERS];  
extern int heatingtarget_raw[EXTRUDERS];  
extern int current_raw[EXTRUDERS];
extern int target_raw_bed;
extern int current_raw_bed;
extern float Kp,Ki,Kd,Kc;

#ifdef PIDTEMP
  extern float pid_setpoint[EXTRUDERS];
#endif
  
#ifdef WATCHPERIOD
  extern int watch_raw[EXTRUDERS] ;
  extern unsigned long watchmillis;
#endif


//high level conversion routines, for use outside of temperature.cpp
//inline so that there is no performance decrease.
//deg=degreeCelsius

FORCE_INLINE float degHotend(uint8_t extruder) {  
  return analog2temp(current_raw[extruder], extruder);
};

FORCE_INLINE float degBed() {
  return analog2tempBed(current_raw_bed);
};

FORCE_INLINE float degTargetHotend(uint8_t extruder) {  
  return analog2temp(target_raw[extruder], extruder);
};

FORCE_INLINE float degTargetBed() {   
  return analog2tempBed(target_raw_bed);
};

FORCE_INLINE void setTargetHotend(const float &celsius, uint8_t extruder) {  
  target_raw[extruder] = temp2analog(celsius, extruder);
#ifdef PIDTEMP
  pid_setpoint[extruder] = celsius;
#endif //PIDTEMP
};

FORCE_INLINE void setTargetBed(const float &celsius) {  
  target_raw_bed = temp2analogBed(celsius);
};

FORCE_INLINE bool isHeatingHotend(uint8_t extruder){  
  return target_raw[extruder] > current_raw[extruder];
};

FORCE_INLINE bool isHeatingBed() {
  return target_raw_bed > current_raw_bed;
};

FORCE_INLINE bool isCoolingHotend(uint8_t extruder) {  
  return target_raw[extruder] < current_raw[extruder];
};

FORCE_INLINE bool isCoolingBed() {
  return target_raw_bed < current_raw_bed;
};

#define degHotend0() degHotend(0)
#define degTargetHotend0() degTargetHotend(0)
#define setTargetHotend0(_celsius) setTargetHotend((_celsius), 0)
#define isHeatingHotend0() isHeatingHotend(0)
#define isCoolingHotend0() isCoolingHotend(0)
#if EXTRUDERS > 1
#define degHotend1() degHotend(1)
#define degTargetHotend1() degTargetHotend(1)
#define setTargetHotend1(_celsius) setTargetHotend((_celsius), 1)
#define isHeatingHotend1() isHeatingHotend(1)
#define isCoolingHotend1() isCoolingHotend(1)
#endif
#if EXTRUDERS > 2
#define degHotend2() degHotend(2)
#define degTargetHotend2() degTargetHotend(2)
#define setTargetHotend2(_celsius) setTargetHotend((_celsius), 2)
#define isHeatingHotend2() isHeatingHotend(2)
#define isCoolingHotend2() isCoolingHotend(2)
#endif
#if EXTRUDERS > 3
#error Invalid number of extruders
#endif

FORCE_INLINE void autotempShutdown(){
 #ifdef AUTOTEMP
 if(autotemp_enabled)
 {
  autotemp_enabled=false;
  if(degTargetHotend(ACTIVE_EXTRUDER)>autotemp_min)
    setTargetHotend(0,ACTIVE_EXTRUDER);
 }
 #endif
}

int getHeaterPower(int heater);
void disable_heater();
void setWatch();
void updatePID();

#endif
=======
/*
  temperature.h - temperature controller
  Part of Marlin

  Copyright (c) 2011 Erik van der Zalm

  Grbl is free software: you can redistribute it and/or modify
  it under the terms of the GNU General Public License as published by
  the Free Software Foundation, either version 3 of the License, or
  (at your option) any later version.

  Grbl is distributed in the hope that it will be useful,
  but WITHOUT ANY WARRANTY; without even the implied warranty of
  MERCHANTABILITY or FITNESS FOR A PARTICULAR PURPOSE.  See the
  GNU General Public License for more details.

  You should have received a copy of the GNU General Public License
  along with Grbl.  If not, see <http://www.gnu.org/licenses/>.
*/

#ifndef temperature_h
#define temperature_h 

#include "Marlin.h"
#include "fastio.h"
#include "planner.h"
#ifdef PID_ADD_EXTRUSION_RATE
  #include "stepper.h"
#endif

// public functions
void tp_init();  //initialise the heating
void manage_heater(); //it is critical that this is called periodically.


enum TempSensor {TEMPSENSOR_HOTEND_0=0,TEMPSENSOR_BED=1, TEMPSENSOR_HOTEND_1=2};

//low leven conversion routines
// do not use this routines and variables outsie of temperature.cpp
int temp2analog(int celsius);
int temp2analogBed(int celsius);
float analog2temp(int raw);
float analog2tempBed(int raw);
extern int target_raw[3];  
extern int heatingtarget_raw[3];
extern int current_raw[3];
extern float Kp,Ki,Kd,Kc;

#ifdef PIDTEMP
  extern float pid_setpoint ;
#endif
  
// #ifdef WATCHPERIOD
//   extern int watch_raw[3] ;
//   extern unsigned long watchmillis;
// #endif



//high level conversion routines, for use outside of temperature.cpp
//inline so that there is no performance decrease.
//deg=degreeCelsius

FORCE_INLINE float degHotend0(){  return analog2temp(current_raw[TEMPSENSOR_HOTEND_0]);};
FORCE_INLINE float degHotend1(){  return analog2temp(current_raw[TEMPSENSOR_HOTEND_1]);};
FORCE_INLINE float degBed() {  return analog2tempBed(current_raw[TEMPSENSOR_BED]);};
FORCE_INLINE float degHotend(uint8_t extruder){  
  if(extruder == 0) return analog2temp(current_raw[TEMPSENSOR_HOTEND_0]);
  if(extruder == 1) return analog2temp(current_raw[TEMPSENSOR_HOTEND_1]);
};

FORCE_INLINE float degTargetHotend0() {  return analog2temp(target_raw[TEMPSENSOR_HOTEND_0]);};
FORCE_INLINE float degTargetHotend1() {  return analog2temp(target_raw[TEMPSENSOR_HOTEND_1]);};
FORCE_INLINE float degTargetHotend(uint8_t extruder){  
  if(extruder == 0) return analog2temp(target_raw[TEMPSENSOR_HOTEND_0]);
  if(extruder == 1) return analog2temp(target_raw[TEMPSENSOR_HOTEND_1]);
};

FORCE_INLINE float degTargetBed() {   return analog2tempBed(target_raw[TEMPSENSOR_BED]);};

FORCE_INLINE void setTargetHotend0(const float &celsius) 
{  
  target_raw[TEMPSENSOR_HOTEND_0]=temp2analog(celsius);
  heatingtarget_raw[TEMPSENSOR_HOTEND_0]=temp2analog(celsius-HEATING_EARLY_FINISH_DEG_OFFSET);
  #ifdef PIDTEMP
    pid_setpoint = celsius;
  #endif //PIDTEMP
};
FORCE_INLINE void setTargetHotend1(const float &celsius) {  target_raw[TEMPSENSOR_HOTEND_1]=temp2analog(celsius);};
FORCE_INLINE void setTargetHotend(const float &celcius, uint8_t extruder){  
  if(extruder == 0) setTargetHotend0(celcius);
  if(extruder == 1) setTargetHotend1(celcius);
};
FORCE_INLINE void setTargetBed(const float &celsius)     {  target_raw[TEMPSENSOR_BED     ]=temp2analogBed(celsius);};

FORCE_INLINE bool isHeatingHotend0() {return heatingtarget_raw[TEMPSENSOR_HOTEND_0] > current_raw[TEMPSENSOR_HOTEND_0];};
FORCE_INLINE bool isHeatingHotend1() {return target_raw[TEMPSENSOR_HOTEND_1] > current_raw[TEMPSENSOR_HOTEND_1];};
FORCE_INLINE bool isHeatingHotend(uint8_t extruder){  
  if(extruder == 0) return heatingtarget_raw[TEMPSENSOR_HOTEND_0] > current_raw[TEMPSENSOR_HOTEND_0];
  if(extruder == 1) return target_raw[TEMPSENSOR_HOTEND_1] > current_raw[TEMPSENSOR_HOTEND_1];
  return false; 
};
FORCE_INLINE bool isHeatingBed() {return target_raw[TEMPSENSOR_BED] > current_raw[TEMPSENSOR_BED];};

FORCE_INLINE bool isCoolingHotend0() {return target_raw[TEMPSENSOR_HOTEND_0] < current_raw[TEMPSENSOR_HOTEND_0];};
FORCE_INLINE bool isCoolingHotend1() {return target_raw[TEMPSENSOR_HOTEND_1] < current_raw[TEMPSENSOR_HOTEND_1];};
FORCE_INLINE bool isCoolingHotend(uint8_t extruder){  
  if(extruder == 0) return target_raw[TEMPSENSOR_HOTEND_0] < current_raw[TEMPSENSOR_HOTEND_0];
  if(extruder == 1) return target_raw[TEMPSENSOR_HOTEND_1] < current_raw[TEMPSENSOR_HOTEND_1];
  return false; 
};
FORCE_INLINE bool isCoolingBed() {return target_raw[TEMPSENSOR_BED] < current_raw[TEMPSENSOR_BED];};

FORCE_INLINE void autotempShutdown(){
 #ifdef AUTOTEMP
 if(autotemp_enabled)
 {
  autotemp_enabled=false;
  if(degTargetHotend0()>autotemp_min)
    setTargetHotend0(0);
 }
 #endif
}
void disable_heater();
void setWatch();
void updatePID();

#endif
>>>>>>> 3320a5b3

<|MERGE_RESOLUTION|>--- conflicted
+++ resolved
@@ -1,275 +1,145 @@
-<<<<<<< HEAD
-/*
-  temperature.h - temperature controller
-  Part of Marlin
-
-  Copyright (c) 2011 Erik van der Zalm
-
-  Grbl is free software: you can redistribute it and/or modify
-  it under the terms of the GNU General Public License as published by
-  the Free Software Foundation, either version 3 of the License, or
-  (at your option) any later version.
-
-  Grbl is distributed in the hope that it will be useful,
-  but WITHOUT ANY WARRANTY; without even the implied warranty of
-  MERCHANTABILITY or FITNESS FOR A PARTICULAR PURPOSE.  See the
-  GNU General Public License for more details.
-
-  You should have received a copy of the GNU General Public License
-  along with Grbl.  If not, see <http://www.gnu.org/licenses/>.
-*/
-
-#ifndef temperature_h
-#define temperature_h 
-
-#include "Marlin.h"
-#include "fastio.h"
-#ifdef PID_ADD_EXTRUSION_RATE
-  #include "stepper.h"
-#endif
-
-// public functions
-void tp_init();  //initialise the heating
-void manage_heater(); //it is critical that this is called periodically.
-
-//low leven conversion routines
-// do not use this routines and variables outsie of temperature.cpp
-int temp2analog(int celsius, uint8_t e);
-int temp2analogBed(int celsius);
-float analog2temp(int raw, uint8_t e);
-float analog2tempBed(int raw);
-extern int target_raw[EXTRUDERS];  
-extern int heatingtarget_raw[EXTRUDERS];  
-extern int current_raw[EXTRUDERS];
-extern int target_raw_bed;
-extern int current_raw_bed;
-extern float Kp,Ki,Kd,Kc;
-
-#ifdef PIDTEMP
-  extern float pid_setpoint[EXTRUDERS];
-#endif
-  
-#ifdef WATCHPERIOD
-  extern int watch_raw[EXTRUDERS] ;
-  extern unsigned long watchmillis;
-#endif
-
-
-//high level conversion routines, for use outside of temperature.cpp
-//inline so that there is no performance decrease.
-//deg=degreeCelsius
-
-FORCE_INLINE float degHotend(uint8_t extruder) {  
-  return analog2temp(current_raw[extruder], extruder);
-};
-
-FORCE_INLINE float degBed() {
-  return analog2tempBed(current_raw_bed);
-};
-
-FORCE_INLINE float degTargetHotend(uint8_t extruder) {  
-  return analog2temp(target_raw[extruder], extruder);
-};
-
-FORCE_INLINE float degTargetBed() {   
-  return analog2tempBed(target_raw_bed);
-};
-
-FORCE_INLINE void setTargetHotend(const float &celsius, uint8_t extruder) {  
-  target_raw[extruder] = temp2analog(celsius, extruder);
-#ifdef PIDTEMP
-  pid_setpoint[extruder] = celsius;
-#endif //PIDTEMP
-};
-
-FORCE_INLINE void setTargetBed(const float &celsius) {  
-  target_raw_bed = temp2analogBed(celsius);
-};
-
-FORCE_INLINE bool isHeatingHotend(uint8_t extruder){  
-  return target_raw[extruder] > current_raw[extruder];
-};
-
-FORCE_INLINE bool isHeatingBed() {
-  return target_raw_bed > current_raw_bed;
-};
-
-FORCE_INLINE bool isCoolingHotend(uint8_t extruder) {  
-  return target_raw[extruder] < current_raw[extruder];
-};
-
-FORCE_INLINE bool isCoolingBed() {
-  return target_raw_bed < current_raw_bed;
-};
-
-#define degHotend0() degHotend(0)
-#define degTargetHotend0() degTargetHotend(0)
-#define setTargetHotend0(_celsius) setTargetHotend((_celsius), 0)
-#define isHeatingHotend0() isHeatingHotend(0)
-#define isCoolingHotend0() isCoolingHotend(0)
-#if EXTRUDERS > 1
-#define degHotend1() degHotend(1)
-#define degTargetHotend1() degTargetHotend(1)
-#define setTargetHotend1(_celsius) setTargetHotend((_celsius), 1)
-#define isHeatingHotend1() isHeatingHotend(1)
-#define isCoolingHotend1() isCoolingHotend(1)
-#endif
-#if EXTRUDERS > 2
-#define degHotend2() degHotend(2)
-#define degTargetHotend2() degTargetHotend(2)
-#define setTargetHotend2(_celsius) setTargetHotend((_celsius), 2)
-#define isHeatingHotend2() isHeatingHotend(2)
-#define isCoolingHotend2() isCoolingHotend(2)
-#endif
-#if EXTRUDERS > 3
-#error Invalid number of extruders
-#endif
-
-FORCE_INLINE void autotempShutdown(){
- #ifdef AUTOTEMP
- if(autotemp_enabled)
- {
-  autotemp_enabled=false;
-  if(degTargetHotend(ACTIVE_EXTRUDER)>autotemp_min)
-    setTargetHotend(0,ACTIVE_EXTRUDER);
- }
- #endif
-}
-
-int getHeaterPower(int heater);
-void disable_heater();
-void setWatch();
-void updatePID();
-
-#endif
-=======
-/*
-  temperature.h - temperature controller
-  Part of Marlin
-
-  Copyright (c) 2011 Erik van der Zalm
-
-  Grbl is free software: you can redistribute it and/or modify
-  it under the terms of the GNU General Public License as published by
-  the Free Software Foundation, either version 3 of the License, or
-  (at your option) any later version.
-
-  Grbl is distributed in the hope that it will be useful,
-  but WITHOUT ANY WARRANTY; without even the implied warranty of
-  MERCHANTABILITY or FITNESS FOR A PARTICULAR PURPOSE.  See the
-  GNU General Public License for more details.
-
-  You should have received a copy of the GNU General Public License
-  along with Grbl.  If not, see <http://www.gnu.org/licenses/>.
-*/
-
-#ifndef temperature_h
-#define temperature_h 
-
-#include "Marlin.h"
-#include "fastio.h"
-#include "planner.h"
-#ifdef PID_ADD_EXTRUSION_RATE
-  #include "stepper.h"
-#endif
-
-// public functions
-void tp_init();  //initialise the heating
-void manage_heater(); //it is critical that this is called periodically.
-
-
-enum TempSensor {TEMPSENSOR_HOTEND_0=0,TEMPSENSOR_BED=1, TEMPSENSOR_HOTEND_1=2};
-
-//low leven conversion routines
-// do not use this routines and variables outsie of temperature.cpp
-int temp2analog(int celsius);
-int temp2analogBed(int celsius);
-float analog2temp(int raw);
-float analog2tempBed(int raw);
-extern int target_raw[3];  
-extern int heatingtarget_raw[3];
-extern int current_raw[3];
-extern float Kp,Ki,Kd,Kc;
-
-#ifdef PIDTEMP
-  extern float pid_setpoint ;
-#endif
-  
-// #ifdef WATCHPERIOD
-//   extern int watch_raw[3] ;
-//   extern unsigned long watchmillis;
-// #endif
-
-
-
-//high level conversion routines, for use outside of temperature.cpp
-//inline so that there is no performance decrease.
-//deg=degreeCelsius
-
-FORCE_INLINE float degHotend0(){  return analog2temp(current_raw[TEMPSENSOR_HOTEND_0]);};
-FORCE_INLINE float degHotend1(){  return analog2temp(current_raw[TEMPSENSOR_HOTEND_1]);};
-FORCE_INLINE float degBed() {  return analog2tempBed(current_raw[TEMPSENSOR_BED]);};
-FORCE_INLINE float degHotend(uint8_t extruder){  
-  if(extruder == 0) return analog2temp(current_raw[TEMPSENSOR_HOTEND_0]);
-  if(extruder == 1) return analog2temp(current_raw[TEMPSENSOR_HOTEND_1]);
-};
-
-FORCE_INLINE float degTargetHotend0() {  return analog2temp(target_raw[TEMPSENSOR_HOTEND_0]);};
-FORCE_INLINE float degTargetHotend1() {  return analog2temp(target_raw[TEMPSENSOR_HOTEND_1]);};
-FORCE_INLINE float degTargetHotend(uint8_t extruder){  
-  if(extruder == 0) return analog2temp(target_raw[TEMPSENSOR_HOTEND_0]);
-  if(extruder == 1) return analog2temp(target_raw[TEMPSENSOR_HOTEND_1]);
-};
-
-FORCE_INLINE float degTargetBed() {   return analog2tempBed(target_raw[TEMPSENSOR_BED]);};
-
-FORCE_INLINE void setTargetHotend0(const float &celsius) 
-{  
-  target_raw[TEMPSENSOR_HOTEND_0]=temp2analog(celsius);
-  heatingtarget_raw[TEMPSENSOR_HOTEND_0]=temp2analog(celsius-HEATING_EARLY_FINISH_DEG_OFFSET);
-  #ifdef PIDTEMP
-    pid_setpoint = celsius;
-  #endif //PIDTEMP
-};
-FORCE_INLINE void setTargetHotend1(const float &celsius) {  target_raw[TEMPSENSOR_HOTEND_1]=temp2analog(celsius);};
-FORCE_INLINE void setTargetHotend(const float &celcius, uint8_t extruder){  
-  if(extruder == 0) setTargetHotend0(celcius);
-  if(extruder == 1) setTargetHotend1(celcius);
-};
-FORCE_INLINE void setTargetBed(const float &celsius)     {  target_raw[TEMPSENSOR_BED     ]=temp2analogBed(celsius);};
-
-FORCE_INLINE bool isHeatingHotend0() {return heatingtarget_raw[TEMPSENSOR_HOTEND_0] > current_raw[TEMPSENSOR_HOTEND_0];};
-FORCE_INLINE bool isHeatingHotend1() {return target_raw[TEMPSENSOR_HOTEND_1] > current_raw[TEMPSENSOR_HOTEND_1];};
-FORCE_INLINE bool isHeatingHotend(uint8_t extruder){  
-  if(extruder == 0) return heatingtarget_raw[TEMPSENSOR_HOTEND_0] > current_raw[TEMPSENSOR_HOTEND_0];
-  if(extruder == 1) return target_raw[TEMPSENSOR_HOTEND_1] > current_raw[TEMPSENSOR_HOTEND_1];
-  return false; 
-};
-FORCE_INLINE bool isHeatingBed() {return target_raw[TEMPSENSOR_BED] > current_raw[TEMPSENSOR_BED];};
-
-FORCE_INLINE bool isCoolingHotend0() {return target_raw[TEMPSENSOR_HOTEND_0] < current_raw[TEMPSENSOR_HOTEND_0];};
-FORCE_INLINE bool isCoolingHotend1() {return target_raw[TEMPSENSOR_HOTEND_1] < current_raw[TEMPSENSOR_HOTEND_1];};
-FORCE_INLINE bool isCoolingHotend(uint8_t extruder){  
-  if(extruder == 0) return target_raw[TEMPSENSOR_HOTEND_0] < current_raw[TEMPSENSOR_HOTEND_0];
-  if(extruder == 1) return target_raw[TEMPSENSOR_HOTEND_1] < current_raw[TEMPSENSOR_HOTEND_1];
-  return false; 
-};
-FORCE_INLINE bool isCoolingBed() {return target_raw[TEMPSENSOR_BED] < current_raw[TEMPSENSOR_BED];};
-
-FORCE_INLINE void autotempShutdown(){
- #ifdef AUTOTEMP
- if(autotemp_enabled)
- {
-  autotemp_enabled=false;
-  if(degTargetHotend0()>autotemp_min)
-    setTargetHotend0(0);
- }
- #endif
-}
-void disable_heater();
-void setWatch();
-void updatePID();
-
-#endif
->>>>>>> 3320a5b3
-
+/*
+  temperature.h - temperature controller
+  Part of Marlin
+
+  Copyright (c) 2011 Erik van der Zalm
+
+  Grbl is free software: you can redistribute it and/or modify
+  it under the terms of the GNU General Public License as published by
+  the Free Software Foundation, either version 3 of the License, or
+  (at your option) any later version.
+
+  Grbl is distributed in the hope that it will be useful,
+  but WITHOUT ANY WARRANTY; without even the implied warranty of
+  MERCHANTABILITY or FITNESS FOR A PARTICULAR PURPOSE.  See the
+  GNU General Public License for more details.
+
+  You should have received a copy of the GNU General Public License
+  along with Grbl.  If not, see <http://www.gnu.org/licenses/>.
+*/
+
+#ifndef temperature_h
+#define temperature_h 
+
+#include "Marlin.h"
+#include "fastio.h"
+#include "planner.h"
+#ifdef PID_ADD_EXTRUSION_RATE
+  #include "stepper.h"
+#endif
+
+// public functions
+void tp_init();  //initialise the heating
+void manage_heater(); //it is critical that this is called periodically.
+
+//low leven conversion routines
+// do not use this routines and variables outsie of temperature.cpp
+int temp2analog(int celsius, uint8_t e);
+int temp2analogBed(int celsius);
+float analog2temp(int raw, uint8_t e);
+float analog2tempBed(int raw);
+extern int target_raw[EXTRUDERS];  
+extern int heatingtarget_raw[EXTRUDERS];  
+extern int current_raw[EXTRUDERS];
+extern int target_raw_bed;
+extern int current_raw_bed;
+extern float Kp,Ki,Kd,Kc;
+
+#ifdef PIDTEMP
+  extern float pid_setpoint[EXTRUDERS];
+#endif
+  
+// #ifdef WATCHPERIOD
+  extern int watch_raw[EXTRUDERS] ;
+//   extern unsigned long watchmillis;
+// #endif
+
+
+//high level conversion routines, for use outside of temperature.cpp
+//inline so that there is no performance decrease.
+//deg=degreeCelsius
+
+FORCE_INLINE float degHotend(uint8_t extruder) {  
+  return analog2temp(current_raw[extruder], extruder);
+};
+
+FORCE_INLINE float degBed() {
+  return analog2tempBed(current_raw_bed);
+};
+
+FORCE_INLINE float degTargetHotend(uint8_t extruder) {  
+  return analog2temp(target_raw[extruder], extruder);
+};
+
+FORCE_INLINE float degTargetBed() {   
+  return analog2tempBed(target_raw_bed);
+};
+
+FORCE_INLINE void setTargetHotend(const float &celsius, uint8_t extruder) {  
+  target_raw[extruder] = temp2analog(celsius, extruder);
+#ifdef PIDTEMP
+  pid_setpoint[extruder] = celsius;
+#endif //PIDTEMP
+};
+
+FORCE_INLINE void setTargetBed(const float &celsius) {  
+  target_raw_bed = temp2analogBed(celsius);
+};
+
+FORCE_INLINE bool isHeatingHotend(uint8_t extruder){  
+  return target_raw[extruder] > current_raw[extruder];
+};
+
+FORCE_INLINE bool isHeatingBed() {
+  return target_raw_bed > current_raw_bed;
+};
+
+FORCE_INLINE bool isCoolingHotend(uint8_t extruder) {  
+  return target_raw[extruder] < current_raw[extruder];
+};
+
+FORCE_INLINE bool isCoolingBed() {
+  return target_raw_bed < current_raw_bed;
+};
+
+#define degHotend0() degHotend(0)
+#define degTargetHotend0() degTargetHotend(0)
+#define setTargetHotend0(_celsius) setTargetHotend((_celsius), 0)
+#define isHeatingHotend0() isHeatingHotend(0)
+#define isCoolingHotend0() isCoolingHotend(0)
+#if EXTRUDERS > 1
+#define degHotend1() degHotend(1)
+#define degTargetHotend1() degTargetHotend(1)
+#define setTargetHotend1(_celsius) setTargetHotend((_celsius), 1)
+#define isHeatingHotend1() isHeatingHotend(1)
+#define isCoolingHotend1() isCoolingHotend(1)
+#endif
+#if EXTRUDERS > 2
+#define degHotend2() degHotend(2)
+#define degTargetHotend2() degTargetHotend(2)
+#define setTargetHotend2(_celsius) setTargetHotend((_celsius), 2)
+#define isHeatingHotend2() isHeatingHotend(2)
+#define isCoolingHotend2() isCoolingHotend(2)
+#endif
+#if EXTRUDERS > 3
+#error Invalid number of extruders
+#endif
+
+FORCE_INLINE void autotempShutdown(){
+ #ifdef AUTOTEMP
+ if(autotemp_enabled)
+ {
+  autotemp_enabled=false;
+  if(degTargetHotend(ACTIVE_EXTRUDER)>autotemp_min)
+    setTargetHotend(0,ACTIVE_EXTRUDER);
+ }
+ #endif
+}
+
+int getHeaterPower(int heater);
+void disable_heater();
+void setWatch();
+void updatePID();
+
+#endif
+