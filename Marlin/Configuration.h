#ifndef CONFIGURATION_H
#define CONFIGURATION_H

// This configurtion file contains the basic settings.
// Advanced settings can be found in Configuration_adv.h 
// BASIC SETTINGS: select your board type, temperature sensor type, axis scaling, and endstop configuration

//User specified version info of this build to display in [Pronterface, etc] terminal window during startup.
//Implementation of an idea by Prof Braino to inform user that any changes made
//to this build by the user have been successfully uploaded into firmware.
#define STRING_VERSION_CONFIG_H __DATE__ " " __TIME__ // build date and time
#define STRING_CONFIG_H_AUTHOR "(jcrocholl, deltabot)" //Who made the changes.

// SERIAL_PORT selects which serial port should be used for communication with the host.
// This allows the connection of wireless adapters (for instance) to non-default port pins.
// Serial port 0 is still used by the Arduino bootloader regardless of this setting.
#define SERIAL_PORT 0

// This determines the communication speed of the printer
#define BAUDRATE 250000
//#define BAUDRATE 115200

//// The following define selects which electronics board you have. Please choose the one that matches your setup
// 10 = Gen7 custom (Alfons3 Version) "https://github.com/Alfons3/Generation_7_Electronics"
// 11 = Gen7 v1.1, v1.2 = 11
// 12 = Gen7 v1.3
// 13 = Gen7 v1.4
// 3  = MEGA/RAMPS up to 1.2 = 3
// 33 = RAMPS 1.3 (Power outputs: Extruder, Bed, Fan)
// 34 = RAMPS 1.3 (Power outputs: Extruder0, Extruder1, Bed)
// 4  = Duemilanove w/ ATMega328P pin assignment
// 5  = Gen6
// 51 = Gen6 deluxe
// 6  = Sanguinololu < 1.2
// 62 = Sanguinololu 1.2 and above
// 63 = Melzi
// 7  = Ultimaker
// 71 = Ultimaker (Older electronics. Pre 1.5.4. This is rare)
// 8  = Teensylu
// 81 = Printrboard (AT90USB1286)
// 82 = Brainwave (AT90USB646)
// 9  = Gen3+
// 70 = Megatronics
// 90 = Alpha OMCA board
// 91 = Final OMCA board
// 301 = Rambo

#ifndef MOTHERBOARD
#define MOTHERBOARD 33
#endif

//===========================================================================
//============================== Delta Settings =============================
//===========================================================================

// Make delta curves from many straight lines (linear interpolation).
// This is a trade-off between visible corners (not enough segments)
// and processor overload (too many expensive sqrt calls).
#define DELTA_SEGMENTS_PER_SECOND 200

// Center-to-center distance of the holes in the diagonal push rods.
#define DELTA_DIAGONAL_ROD 250.0 // mm

// Horizontal offset from middle of printer to smooth rod center.
#define DELTA_SMOOTH_ROD_OFFSET 175.0 // mm

// Horizontal offset of the universal joints on the end effector.
#define DELTA_EFFECTOR_OFFSET 33.0 // mm

// Horizontal offset of the universal joints on the carriages.
#define DELTA_CARRIAGE_OFFSET 18.0 // mm

// Effective horizontal distance bridged by diagonal push rods.
#define DELTA_RADIUS (DELTA_SMOOTH_ROD_OFFSET-DELTA_EFFECTOR_OFFSET-DELTA_CARRIAGE_OFFSET)

// Effective X/Y positions of the three vertical towers.
#define SIN_60 0.8660254037844386
#define COS_60 0.5
#define DELTA_TOWER1_X -SIN_60*DELTA_RADIUS // front left tower
#define DELTA_TOWER1_Y -COS_60*DELTA_RADIUS
#define DELTA_TOWER2_X SIN_60*DELTA_RADIUS // front right tower
#define DELTA_TOWER2_Y -COS_60*DELTA_RADIUS
#define DELTA_TOWER3_X 0.0 // back middle tower
#define DELTA_TOWER3_Y DELTA_RADIUS

//===========================================================================
//=============================Thermal Settings  ============================
//===========================================================================
//
//--NORMAL IS 4.7kohm PULLUP!-- 1kohm pullup can be used on hotend sensor, using correct resistor and table
//
//// Temperature sensor settings:
// -2 is thermocouple with MAX6675 (only for sensor 0)
// -1 is thermocouple with AD595
// 0 is not used
// 1 is 100k thermistor - best choice for EPCOS 100k (4.7k pullup)
// 2 is 200k thermistor - ATC Semitec 204GT-2 (4.7k pullup)
// 3 is mendel-parts thermistor (4.7k pullup)
// 4 is 10k thermistor !! do not use it for a hotend. It gives bad resolution at high temp. !!
// 5 is 100K thermistor - ATC Semitec 104GT-2 (Used in ParCan) (4.7k pullup)
// 6 is 100k EPCOS - Not as accurate as table 1 (created using a fluke thermocouple) (4.7k pullup)
// 7 is 100k Honeywell thermistor 135-104LAG-J01 (4.7k pullup)
//
//    1k ohm pullup tables - This is not normal, you would have to have changed out your 4.7k for 1k 
//                          (but gives greater accuracy and more stable PID)
// 51 is 100k thermistor - EPCOS (1k pullup)
// 52 is 200k thermistor - ATC Semitec 204GT-2 (1k pullup)
// 55 is 100k thermistor - ATC Semitec 104GT-2 (Used in ParCan) (1k pullup)

#define TEMP_SENSOR_0 1
#define TEMP_SENSOR_1 0
#define TEMP_SENSOR_2 0
#define TEMP_SENSOR_BED 0

// Actual temperature must be close to target for this long before M109 returns success
#define TEMP_RESIDENCY_TIME 10	// (seconds)
#define TEMP_HYSTERESIS 3       // (degC) range of +/- temperatures considered "close" to the target one
#define TEMP_WINDOW     1       // (degC) Window around target to start the recidency timer x degC early.

// The minimal temperature defines the temperature below which the heater will not be enabled It is used
// to check that the wiring to the thermistor is not broken. 
// Otherwise this would lead to the heater being powered on all the time.
#define HEATER_0_MINTEMP 5
#define HEATER_1_MINTEMP 5
#define HEATER_2_MINTEMP 5
#define BED_MINTEMP 5

// When temperature exceeds max temp, your heater will be switched off.
// This feature exists to protect your hotend from overheating accidentally, but *NOT* from thermistor short/failure!
// You should use MINTEMP for thermistor short/failure protection.
#define HEATER_0_MAXTEMP 275
#define HEATER_1_MAXTEMP 275
#define HEATER_2_MAXTEMP 275
#define BED_MAXTEMP 150

// If your bed has low resistance e.g. .6 ohm and throws the fuse you can duty cycle it to reduce the
// average current. The value should be an integer and the heat bed will be turned on for 1 interval of
// HEATER_BED_DUTY_CYCLE_DIVIDER intervals.
//#define HEATER_BED_DUTY_CYCLE_DIVIDER 4

// PID settings:
// Comment the following line to disable PID and enable bang-bang.
#define PIDTEMP
#define PID_MAX 255 // limits current to nozzle; 255=full current
#ifdef PIDTEMP
  //#define PID_DEBUG // Sends debug data to the serial port. 
  //#define PID_OPENLOOP 1 // Puts PID in open loop. M104/M140 sets the output power from 0 to PID_MAX
  #define PID_FUNCTIONAL_RANGE 10 // If the temperature difference between the target temperature and the actual temperature
                                  // is more then PID_FUNCTIONAL_RANGE then the PID will be shut off and the heater will be set to min/max.
  #define PID_INTEGRAL_DRIVE_MAX 255  //limit for the integral term
  #define K1 0.95 //smoothing factor withing the PID
  #define PID_dT ((16.0 * 8.0)/(F_CPU / 64.0 / 256.0)) //sampling period of the temperature routine

// If you are using a preconfigured hotend then you can use one of the value sets by uncommenting it
// Ultimaker
    #define  DEFAULT_Kp 22.2
    #define  DEFAULT_Ki 1.08  
    #define  DEFAULT_Kd 114  

// Makergear
//    #define  DEFAULT_Kp 7.0
//    #define  DEFAULT_Ki 0.1  
//    #define  DEFAULT_Kd 12  

// Mendel Parts V9 on 12V    
//    #define  DEFAULT_Kp 63.0
//    #define  DEFAULT_Ki 2.25
//    #define  DEFAULT_Kd 440
#endif // PIDTEMP

// Bed Temperature Control
// Select PID or bang-bang with PIDTEMPBED.  If bang-bang, BED_LIMIT_SWITCHING will enable hysteresis
//
// uncomment this to enable PID on the bed.   It uses the same ferquency PWM as the extruder. 
// If your PID_dT above is the default, and correct for your hardware/configuration, that means 7.689Hz,
// which is fine for driving a square wave into a resistive load and does not significantly impact you FET heating.
// This also works fine on a Fotek SSR-10DA Solid State Relay into a 250W heater. 
// If your configuration is significantly different than this and you don't understand the issues involved, you proabaly 
// shouldn't use bed PID until someone else verifies your hardware works.
// If this is enabled, find your own PID constants below.
//#define PIDTEMPBED
//
//#define BED_LIMIT_SWITCHING

// This sets the max power delived to the bed, and replaces the HEATER_BED_DUTY_CYCLE_DIVIDER option.
// all forms of bed control obey this (PID, bang-bang, bang-bang with hysteresis)
// setting this to anything other than 255 enables a form of PWM to the bed just like HEATER_BED_DUTY_CYCLE_DIVIDER did,
// so you shouldn't use it unless you are OK with PWM on your bed.  (see the comment on enabling PIDTEMPBED)
#define MAX_BED_POWER 255 // limits duty cycle to bed; 255=full current

#ifdef PIDTEMPBED
//120v 250W silicone heater into 4mm borosilicate (MendelMax 1.5+)
//from FOPDT model - kp=.39 Tp=405 Tdead=66, Tc set to 79.2, argressive factor of .15 (vs .1, 1, 10)
    #define  DEFAULT_bedKp 10.00
    #define  DEFAULT_bedKi .023
    #define  DEFAULT_bedKd 305.4

//120v 250W silicone heater into 4mm borosilicate (MendelMax 1.5+)
//from pidautotune
//    #define  DEFAULT_bedKp 97.1
//    #define  DEFAULT_bedKi 1.41
//    #define  DEFAULT_bedKd 1675.16

// FIND YOUR OWN: "M303 E-1 C8 S90" to run autotune on the bed at 90 degreesC for 8 cycles.
#endif // PIDTEMPBED



//this prevents dangerous Extruder moves, i.e. if the temperature is under the limit
//can be software-disabled for whatever purposes by
#define PREVENT_DANGEROUS_EXTRUDE
//if PREVENT_DANGEROUS_EXTRUDE is on, you can still disable (uncomment) very long bits of extrusion separately.
#define PREVENT_LENGTHY_EXTRUDE

#define EXTRUDE_MINTEMP 170
#define EXTRUDE_MAXLENGTH (X_MAX_LENGTH+Y_MAX_LENGTH) //prevent extrusion of very large distances.

//===========================================================================
//=============================Mechanical Settings===========================
//===========================================================================

// Uncomment the following line to enable CoreXY kinematics
// #define COREXY

// corse Endstop Settings
#define ENDSTOPPULLUPS // Comment this out (using // at the start of the line) to disable the endstop pullup resistors

#ifndef ENDSTOPPULLUPS
  // fine Enstop settings: Individual Pullups. will be ignord if ENDSTOPPULLUPS is defined
  #define ENDSTOPPULLUP_XMAX
  #define ENDSTOPPULLUP_YMAX
  #define ENDSTOPPULLUP_ZMAX
  #define ENDSTOPPULLUP_XMIN
  #define ENDSTOPPULLUP_YMIN
  //#define ENDSTOPPULLUP_ZMIN
#endif

#ifdef ENDSTOPPULLUPS
  #define ENDSTOPPULLUP_XMAX
  #define ENDSTOPPULLUP_YMAX
  #define ENDSTOPPULLUP_ZMAX
  #define ENDSTOPPULLUP_XMIN
  #define ENDSTOPPULLUP_YMIN
  #define ENDSTOPPULLUP_ZMIN
#endif

// The pullups are needed if you directly connect a mechanical endswitch between the signal and ground pins.
const bool X_ENDSTOPS_INVERTING = false; // set to true to invert the logic of the endstops.
const bool Y_ENDSTOPS_INVERTING = false; // set to true to invert the logic of the endstops.
const bool Z_ENDSTOPS_INVERTING = false; // set to true to invert the logic of the endstops.
//#define DISABLE_MAX_ENDSTOPS

// For Inverting Stepper Enable Pins (Active Low) use 0, Non Inverting (Active High) use 1
#define X_ENABLE_ON 0
#define Y_ENABLE_ON 0
#define Z_ENABLE_ON 0
#define E_ENABLE_ON 0 // For all extruders

// Disables axis when it's not being used.
#define DISABLE_X false
#define DISABLE_Y false
#define DISABLE_Z false
#define DISABLE_E false // For all extruders

#define INVERT_X_DIR false    // for Mendel set to false, for Orca set to true
#define INVERT_Y_DIR false    // for Mendel set to true, for Orca set to false
#define INVERT_Z_DIR false    // for Mendel set to false, for Orca set to true
#define INVERT_E0_DIR false   // for direct drive extruder v9 set to true, for geared extruder set to false
#define INVERT_E1_DIR false   // for direct drive extruder v9 set to true, for geared extruder set to false
#define INVERT_E2_DIR false   // for direct drive extruder v9 set to true, for geared extruder set to false

// ENDSTOP SETTINGS:
// Sets direction of endstops when homing; 1=MAX, -1=MIN
#define X_HOME_DIR 1
#define Y_HOME_DIR 1
#define Z_HOME_DIR 1

#define min_software_endstops false //If true, axis won't move to coordinates less than HOME_POS.
#define max_software_endstops false //If true, axis won't move to coordinates greater than the defined lengths below.

// Travel limits after homing
// For deltabots, the MAX_POS doesn't have to be exact, it will be recalculated from MANUAL_Z_HOME_POS below.
#define X_MAX_POS 620
#define X_MIN_POS 0
#define Y_MAX_POS 620
#define Y_MIN_POS 0
#define Z_MAX_POS 620
#define Z_MIN_POS 0

#define X_MAX_LENGTH (X_MAX_POS - X_MIN_POS)
#define Y_MAX_LENGTH (Y_MAX_POS - Y_MIN_POS)
#define Z_MAX_LENGTH (Z_MAX_POS - Z_MIN_POS)

// The position of the homing switches
<<<<<<< HEAD
#define MANUAL_HOME_POSITIONS  // If defined, manualy programed locations will be used
//#define BED_CENTER_AT_0_0  // If defined the center of the bed is defined as (0,0)
=======
//#define MANUAL_HOME_POSITIONS  // If defined, MANUAL_*_HOME_POS below will be used
//#define BED_CENTER_AT_0_0  // If defined, the center of the bed is at (X=0, Y=0)
>>>>>>> b39f5d61

// Manual homing switch locations:
// For deltabots this means top and center of the cartesian print volume.
#define MANUAL_X_HOME_POS 0
#define MANUAL_Y_HOME_POS 0
#define MANUAL_Z_HOME_POS 402  // Distance between nozzle and print surface after homing.

//// MOVEMENT SETTINGS
#define NUM_AXIS 4 // The axis order in all axis related arrays is X, Y, Z, E
#define HOMING_FEEDRATE {100*60, 100*60, 100*60, 0}  // set the homing speeds (mm/min)

// default settings 

#define DEFAULT_AXIS_STEPS_PER_UNIT   {40, 40, 40, 100}
#define DEFAULT_MAX_FEEDRATE          {300, 300, 300, 300}  // (mm/sec)
#define DEFAULT_MAX_ACCELERATION      {9000, 9000, 9000, 9000}    // X, Y, Z, E maximum start speed for accelerated moves.

#define DEFAULT_ACCELERATION          3000   // X, Y, Z and E max acceleration in mm/s^2 for printing moves
#define DEFAULT_RETRACT_ACCELERATION  3000   // X, Y, Z and E max acceleration in mm/s^2 for r retracts

// 
#define DEFAULT_XYJERK                20.0   // (mm/sec)
#define DEFAULT_ZJERK                 20.0   // (mm/sec)
#define DEFAULT_EJERK                 20.0   // (mm/sec)

//===========================================================================
//=============================Additional Features===========================
//===========================================================================

// EEPROM
// the microcontroller can store settings in the EEPROM, e.g. max velocity...
// M500 - stores paramters in EEPROM
// M501 - reads parameters from EEPROM (if you need reset them after you changed them temporarily).  
// M502 - reverts to the default "factory settings".  You still need to store them in EEPROM afterwards if you want to.
//define this to enable eeprom support
//#define EEPROM_SETTINGS
//to disable EEPROM Serial responses and decrease program space by ~1700 byte: comment this out:
// please keep turned on if you can.
//#define EEPROM_CHITCHAT

//LCD and SD support
//#define ULTRA_LCD  //general lcd support, also 16x2
//#define SDSUPPORT // Enable SD Card Support in Hardware Console

//#define ULTIMAKERCONTROLLER //as available from the ultimaker online store.
//#define ULTIPANEL  //the ultipanel as on thingiverse

// The RepRapDiscount Smart Controller
// http://reprap.org/wiki/RepRapDiscount_Smart_Controller
//#define REPRAP_DISCOUNT_SMART_CONTROLLER


//automatic expansion
#if defined(ULTIMAKERCONTROLLER) || defined(REPRAP_DISCOUNT_SMART_CONTROLLER)
 #define ULTIPANEL
 #define NEWPANEL
#endif 

// Preheat Constants
#define PLA_PREHEAT_HOTEND_TEMP 180 
#define PLA_PREHEAT_HPB_TEMP 70
#define PLA_PREHEAT_FAN_SPEED 255		// Insert Value between 0 and 255

#define ABS_PREHEAT_HOTEND_TEMP 240
#define ABS_PREHEAT_HPB_TEMP 100
#define ABS_PREHEAT_FAN_SPEED 255		// Insert Value between 0 and 255


#ifdef ULTIPANEL
//  #define NEWPANEL  //enable this if you have a click-encoder panel
  #define SDSUPPORT
  #define ULTRA_LCD
  #define LCD_WIDTH 20
  #define LCD_HEIGHT 4
  
#else //no panel but just lcd 
  #ifdef ULTRA_LCD
    #define LCD_WIDTH 16
    #define LCD_HEIGHT 2    
  #endif
#endif

// Increase the FAN pwm frequency. Removes the PWM noise but increases heating in the FET/Arduino
//#define FAST_PWM_FAN

// M240  Triggers a camera by emulating a Canon RC-1 Remote
// Data from: http://www.doc-diy.net/photo/rc-1_hacked/
// #define PHOTOGRAPH_PIN     23

// SF send wrong arc g-codes when using Arc Point as fillet procedure
//#define SF_ARC_FIX

#include "Configuration_adv.h"
#include "thermistortables.h"

#endif //__CONFIGURATION_H<|MERGE_RESOLUTION|>--- conflicted
+++ resolved
@@ -292,13 +292,8 @@
 #define Z_MAX_LENGTH (Z_MAX_POS - Z_MIN_POS)
 
 // The position of the homing switches
-<<<<<<< HEAD
-#define MANUAL_HOME_POSITIONS  // If defined, manualy programed locations will be used
-//#define BED_CENTER_AT_0_0  // If defined the center of the bed is defined as (0,0)
-=======
-//#define MANUAL_HOME_POSITIONS  // If defined, MANUAL_*_HOME_POS below will be used
+define MANUAL_HOME_POSITIONS  // If defined, MANUAL_*_HOME_POS below will be used
 //#define BED_CENTER_AT_0_0  // If defined, the center of the bed is at (X=0, Y=0)
->>>>>>> b39f5d61
 
 // Manual homing switch locations:
 // For deltabots this means top and center of the cartesian print volume.
