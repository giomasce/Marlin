--- conflicted
+++ resolved
@@ -52,7 +52,7 @@
 // 21 = Elefu Ra Board (v3)
 
 #ifndef MOTHERBOARD
-#define MOTHERBOARD 77
+#define MOTHERBOARD 7
 #endif
 
 // Define this to set a custom name for your generic Mendel,
@@ -344,13 +344,8 @@
 #define DEFAULT_MAX_FEEDRATE          {500, 500, 5, 25}    // (mm/sec)
 #define DEFAULT_MAX_ACCELERATION      {9000,9000,100,10000}    // X, Y, Z, E maximum start speed for accelerated moves. E default values are good for skeinforge 40+, for older versions raise them a lot.
 
-<<<<<<< HEAD
 #define DEFAULT_ACCELERATION          3000    // X, Y, Z and E max acceleration in mm/s^2 for printing moves
 #define DEFAULT_RETRACT_ACCELERATION  3000   // X, Y, Z and E max acceleration in mm/s^2 for retracts
-=======
-#define DEFAULT_ACCELERATION          1000    // X, Y, Z and E max acceleration in mm/s^2 for printing moves
-#define DEFAULT_RETRACT_ACCELERATION  1000   // X, Y, Z and E max acceleration in mm/s^2 for r retracts
->>>>>>> 15b1b896
 
 // Offset of the extruders (uncomment if using more than one and relying on firmware to position when changing).
 // The offset has to be X=0, Y=0 for the extruder 0 hotend (default extruder).
