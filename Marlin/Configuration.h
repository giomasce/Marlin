--- conflicted
+++ resolved
@@ -366,8 +366,7 @@
     #define Z_SAFE_HOMING_Y_POINT (Y_MAX_LENGTH/2)    // Y point for Z homing when homing all axis (G28)
 
   #endif
-<<<<<<< HEAD
-  
+
   // with accurate bed leveling, the bed is sampled in a ACCURATE_BED_LEVELING_POINTSxACCURATE_BED_LEVELING_POINTS grid and least squares solution is calculated
   // Note: this feature occupies 10'206 byte
   #define ACCURATE_BED_LEVELING
@@ -377,9 +376,6 @@
     #define ACCURATE_BED_LEVELING_POINTS 2
   #endif
   
-=======
-
->>>>>>> 8f195844
 #endif
 
 
