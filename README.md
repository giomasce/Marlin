# Marlin 3D Printer Firmware
<img align="right" src="Documentation/Logo/Marlin%20Logo%20GitHub.png" />

  * [Configuration & Compilation](/Documentation/Compilation.md)
  * Supported
    * [Features](/Documentation/Features.md)
    * [Hardware](/Documentation/Hardware.md)
    * [GCodes](/Documentation/GCodes.md)
  * Notes
    * [Auto Bed Leveling](/Documentation/BedLeveling.md)
    * [Filament Sensor](/Documentation/FilamentSensor.md)
    * [Ramps Servo Power](/Documentation/RampsServoPower.md)
<<<<<<< HEAD
    * [LCD Language - Font - System](Documentation/LCDLanguageFont.md)
=======
    * [Mesh Bed Leveling](/Documentation/MeshBedLeveling.md)
>>>>>>> 9e8427f2

##### [RepRap.org Wiki Page](http://reprap.org/wiki/Marlin)

## Quick Information

This is a firmware for reprap single-processor electronics setups.
It also works on the Ultimaker PCB. It supports printing from SD card+Folders, and look-ahead trajectory planning.
This firmware is a mashup between [Sprinter](https://github.com/kliment/Sprinter), [grbl](https://github.com/simen/grbl) and many original parts.

## Current Status: Bug Fixing

The Marlin development is currently revived. There's a long list of reported issues and pull requests, which we are working on currently.
We are actively looking for testers. So please try the current development version and report new issues and feedback.

[![Coverity Scan Build Status](https://scan.coverity.com/projects/2224/badge.svg)](https://scan.coverity.com/projects/2224)
[![Travis Build Status](https://travis-ci.org/MarlinFirmware/Marlin.svg)](https://travis-ci.org/MarlinFirmware/Marlin)

What bugs are we working on: [Bug Fixing Round 3](https://github.com/MarlinFirmware/Marlin/milestones/Bug%20Fixing%20Round%203)

## Contact

__IRC:__ #marlin-firmware @freenode ([WebChat Client](https://webchat.freenode.net/?channels=marlin-firmware)

__Mailing List:__ marlin@lists.0l.de ([Subscribe](http://lists.0l.de/mailman/listinfo/marlin), [Archive](http://lists.0l.de/pipermail/marlin/))

## Credits

The current Marlin dev team consists of:

 - Erik van der Zalm ([@ErikZalm](https://github.com/ErikZalm))
 - [@daid](https://github.com/daid)

Sprinters lead developers are Kliment and caru.
Grbls lead developer is Simen Svale Skogsrud.
Sonney Jeon (Chamnit) improved some parts of grbl
A fork by bkubicek for the Ultimaker was merged.

More features have been added by:
  - Lampmaker,
  - Bradley Feldman,
  - and others...

## License

Marlin is published under the [GPL license](/Documentation/COPYING.md) because I believe in open development.
Please do not use this code in products (3D printers, CNC etc) that are closed source or are crippled by a patent.

[![Flattr this git repo](http://api.flattr.com/button/flattr-badge-large.png)](https://flattr.com/submit/auto?user_id=ErikZalm&url=https://github.com/MarlinFirmware/Marlin&title=Marlin&language=&tags=github&category=software)
<|MERGE_RESOLUTION|>--- conflicted
+++ resolved
@@ -1,65 +1,62 @@
-# Marlin 3D Printer Firmware
-<img align="right" src="Documentation/Logo/Marlin%20Logo%20GitHub.png" />
-
-  * [Configuration & Compilation](/Documentation/Compilation.md)
-  * Supported
-    * [Features](/Documentation/Features.md)
-    * [Hardware](/Documentation/Hardware.md)
-    * [GCodes](/Documentation/GCodes.md)
-  * Notes
-    * [Auto Bed Leveling](/Documentation/BedLeveling.md)
-    * [Filament Sensor](/Documentation/FilamentSensor.md)
-    * [Ramps Servo Power](/Documentation/RampsServoPower.md)
-<<<<<<< HEAD
-    * [LCD Language - Font - System](Documentation/LCDLanguageFont.md)
-=======
-    * [Mesh Bed Leveling](/Documentation/MeshBedLeveling.md)
->>>>>>> 9e8427f2
-
-##### [RepRap.org Wiki Page](http://reprap.org/wiki/Marlin)
-
-## Quick Information
-
-This is a firmware for reprap single-processor electronics setups.
-It also works on the Ultimaker PCB. It supports printing from SD card+Folders, and look-ahead trajectory planning.
-This firmware is a mashup between [Sprinter](https://github.com/kliment/Sprinter), [grbl](https://github.com/simen/grbl) and many original parts.
-
-## Current Status: Bug Fixing
-
-The Marlin development is currently revived. There's a long list of reported issues and pull requests, which we are working on currently.
-We are actively looking for testers. So please try the current development version and report new issues and feedback.
-
-[![Coverity Scan Build Status](https://scan.coverity.com/projects/2224/badge.svg)](https://scan.coverity.com/projects/2224)
-[![Travis Build Status](https://travis-ci.org/MarlinFirmware/Marlin.svg)](https://travis-ci.org/MarlinFirmware/Marlin)
-
-What bugs are we working on: [Bug Fixing Round 3](https://github.com/MarlinFirmware/Marlin/milestones/Bug%20Fixing%20Round%203)
-
-## Contact
-
-__IRC:__ #marlin-firmware @freenode ([WebChat Client](https://webchat.freenode.net/?channels=marlin-firmware)
-
-__Mailing List:__ marlin@lists.0l.de ([Subscribe](http://lists.0l.de/mailman/listinfo/marlin), [Archive](http://lists.0l.de/pipermail/marlin/))
-
-## Credits
-
-The current Marlin dev team consists of:
-
- - Erik van der Zalm ([@ErikZalm](https://github.com/ErikZalm))
- - [@daid](https://github.com/daid)
-
-Sprinters lead developers are Kliment and caru.
-Grbls lead developer is Simen Svale Skogsrud.
-Sonney Jeon (Chamnit) improved some parts of grbl
-A fork by bkubicek for the Ultimaker was merged.
-
-More features have been added by:
-  - Lampmaker,
-  - Bradley Feldman,
-  - and others...
-
-## License
-
-Marlin is published under the [GPL license](/Documentation/COPYING.md) because I believe in open development.
-Please do not use this code in products (3D printers, CNC etc) that are closed source or are crippled by a patent.
-
-[![Flattr this git repo](http://api.flattr.com/button/flattr-badge-large.png)](https://flattr.com/submit/auto?user_id=ErikZalm&url=https://github.com/MarlinFirmware/Marlin&title=Marlin&language=&tags=github&category=software)
+# Marlin 3D Printer Firmware
+<img align="right" src="Documentation/Logo/Marlin%20Logo%20GitHub.png" />
+
+  * [Configuration & Compilation](/Documentation/Compilation.md)
+  * Supported
+    * [Features](/Documentation/Features.md)
+    * [Hardware](/Documentation/Hardware.md)
+    * [GCodes](/Documentation/GCodes.md)
+  * Notes
+    * [Auto Bed Leveling](/Documentation/BedLeveling.md)
+    * [Filament Sensor](/Documentation/FilamentSensor.md)
+    * [Ramps Servo Power](/Documentation/RampsServoPower.md)
+    * [LCD Language - Font - System](Documentation/LCDLanguageFont.md)
+    * [Mesh Bed Leveling](/Documentation/MeshBedLeveling.md)
+
+##### [RepRap.org Wiki Page](http://reprap.org/wiki/Marlin)
+
+## Quick Information
+
+This is a firmware for reprap single-processor electronics setups.
+It also works on the Ultimaker PCB. It supports printing from SD card+Folders, and look-ahead trajectory planning.
+This firmware is a mashup between [Sprinter](https://github.com/kliment/Sprinter), [grbl](https://github.com/simen/grbl) and many original parts.
+
+## Current Status: Bug Fixing
+
+The Marlin development is currently revived. There's a long list of reported issues and pull requests, which we are working on currently.
+We are actively looking for testers. So please try the current development version and report new issues and feedback.
+
+[![Coverity Scan Build Status](https://scan.coverity.com/projects/2224/badge.svg)](https://scan.coverity.com/projects/2224)
+[![Travis Build Status](https://travis-ci.org/MarlinFirmware/Marlin.svg)](https://travis-ci.org/MarlinFirmware/Marlin)
+
+What bugs are we working on: [Bug Fixing Round 3](https://github.com/MarlinFirmware/Marlin/milestones/Bug%20Fixing%20Round%203)
+
+## Contact
+
+__IRC:__ #marlin-firmware @freenode ([WebChat Client](https://webchat.freenode.net/?channels=marlin-firmware)
+
+__Mailing List:__ marlin@lists.0l.de ([Subscribe](http://lists.0l.de/mailman/listinfo/marlin), [Archive](http://lists.0l.de/pipermail/marlin/))
+
+## Credits
+
+The current Marlin dev team consists of:
+
+ - Erik van der Zalm ([@ErikZalm](https://github.com/ErikZalm))
+ - [@daid](https://github.com/daid)
+
+Sprinters lead developers are Kliment and caru.
+Grbls lead developer is Simen Svale Skogsrud.
+Sonney Jeon (Chamnit) improved some parts of grbl
+A fork by bkubicek for the Ultimaker was merged.
+
+More features have been added by:
+  - Lampmaker,
+  - Bradley Feldman,
+  - and others...
+
+## License
+
+Marlin is published under the [GPL license](/Documentation/COPYING.md) because I believe in open development.
+Please do not use this code in products (3D printers, CNC etc) that are closed source or are crippled by a patent.
+
+[![Flattr this git repo](http://api.flattr.com/button/flattr-badge-large.png)](https://flattr.com/submit/auto?user_id=ErikZalm&url=https://github.com/MarlinFirmware/Marlin&title=Marlin&language=&tags=github&category=software)